{
    "name": "serendipity_hq/bundle-features",
    "description": "Manage features and plans in your Symfony app.",
    "type": "symfony-bundle",
    "keywords": [],
    "license": "MIT",
    "authors": [
        {
            "name": "Adamo Aerendir Crespi",
            "email": "hello@aerendir.me"
        }
    ],
    "require": {
        "php": "^7.2",
        "ext-intl": "*",
        "doctrine/common": "^2.5",
        "doctrine/doctrine-bundle": "^1.8",
        "doctrine/orm": "^2.5",
<<<<<<< HEAD
        "serendipity_hq/php_array_writer": "^2.1",
        "serendipity_hq/php_value_objects": "^4.0",
        "symfony/form": "^2.8||^3.0||^4.0",
        "symfony/framework-bundle": "^2.8||^3.0||^4.0",
        "symfony/options-resolver": "^2.8||^3.0||^4.0",
        "symfony/routing": "^2.8||^3.0||^4.0",
        "symfony/translation": "^3.0 || ^4.0"
=======
        "serendipity_hq/component-array-writer": "dev-dev",
        "serendipity_hq/component-value-objects": "dev-dev",
        "symfony/form": "^3.4|^4.4|^5.2",
        "symfony/framework-bundle": "^3.4|^4.4|^5.2",
        "symfony/options-resolver": "^3.4|^4.4|^5.2",
        "symfony/routing": "^3.4|^4.4|^5.2",
        "symfony/translation": "^3.4|^4.4|^5.2",
        "thecodingmachine/safe": "^1.0"
>>>>>>> a2416a91
    },
    "require-dev": {
        "bamarni/composer-bin-plugin": "^1.4",
        "roave/security-advisories": "dev-master",
        "serendipity_hq/component-text-matrix": "dev-dev",
        "symfony/var-dumper": "^3.4|^4.4|^5.2"
    },
    "suggest": {
        "serendipity_hq/component-text-matrix": "Allows tho use of PlainTextDrawer."
    },
    "autoload": {
        "psr-4": {
            "SerendipityHQ\\Bundle\\FeaturesBundle\\": "src"
        }
    },
    "autoload-dev": {
        "psr-4": {
            "SerendipityHQ\\Bundle\\FeaturesBundle\\Tests\\": "tests"
        }
    },
    "config":{
        "sort-packages": true
    },
    "scripts": {
        "bin": "echo 'bin not installed'",
        "post-install-cmd": ["@composer bin all install --ansi"],
        "post-update-cmd": ["@composer bin all update --ansi"]
    }
}<|MERGE_RESOLUTION|>--- conflicted
+++ resolved
@@ -16,15 +16,6 @@
         "doctrine/common": "^2.5",
         "doctrine/doctrine-bundle": "^1.8",
         "doctrine/orm": "^2.5",
-<<<<<<< HEAD
-        "serendipity_hq/php_array_writer": "^2.1",
-        "serendipity_hq/php_value_objects": "^4.0",
-        "symfony/form": "^2.8||^3.0||^4.0",
-        "symfony/framework-bundle": "^2.8||^3.0||^4.0",
-        "symfony/options-resolver": "^2.8||^3.0||^4.0",
-        "symfony/routing": "^2.8||^3.0||^4.0",
-        "symfony/translation": "^3.0 || ^4.0"
-=======
         "serendipity_hq/component-array-writer": "dev-dev",
         "serendipity_hq/component-value-objects": "dev-dev",
         "symfony/form": "^3.4|^4.4|^5.2",
@@ -33,7 +24,6 @@
         "symfony/routing": "^3.4|^4.4|^5.2",
         "symfony/translation": "^3.4|^4.4|^5.2",
         "thecodingmachine/safe": "^1.0"
->>>>>>> a2416a91
     },
     "require-dev": {
         "bamarni/composer-bin-plugin": "^1.4",
