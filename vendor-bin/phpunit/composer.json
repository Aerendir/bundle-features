--- conflicted
+++ resolved
@@ -1,12 +1,7 @@
 {
     "require-dev": {
-<<<<<<< HEAD
         "symfony/phpunit-bridge": "6.0.0",
         "vimeo/psalm": "4.13.1",
-=======
-        "symfony/phpunit-bridge": "5.3.11",
-        "vimeo/psalm": "4.15.0",
->>>>>>> 3c6f5a8b
         "psalm/plugin-phpunit": "0.16.1",
         "weirdan/doctrine-psalm-plugin": "2.0.1",
         "phpunit/phpunit": "9.5.10"
