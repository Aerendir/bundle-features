--- conflicted
+++ resolved
@@ -38,11 +38,7 @@
      *
      * @ORM\Column(name="features", type="json", nullable=true)
      */
-<<<<<<< HEAD
-    private ?SubscribedFeaturesCollection $features = null;
-=======
-    private null|array|SubscribedFeaturesCollection $features;
->>>>>>> f379716b
+    private null|array|SubscribedFeaturesCollection $features = null;
 
     /** @ORM\Column(name="`renew_interval`", type="string", nullable=true) */
     private ?string $renewInterval = null;
