--- conflicted
+++ resolved
@@ -45,12 +45,8 @@
 
             -   name: Install Composer deps
                 run: |
-<<<<<<< HEAD
-                    composer update ${{ matrix.composer-flags }} --no-interaction  --no-scripts
-=======
                     composer update --no-interaction  --no-scripts
                     composer bin phpunit update
->>>>>>> 3c6f5a8b
 
             -   name: Remove Kernel.php
                 run: |
